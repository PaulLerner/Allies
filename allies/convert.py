#!/usr/bin/env python

from pyannote.core import Annotation, Segment, Timeline
from warnings import warn
from pyannote.database.protocol import SpeakerDiarizationProtocol, ProtocolFile

def uem_to_timeline(uem, uri = None):
    """Converts Allies-UEM to pyannote Timeline

    Parameters:
    -----------
    uem: dict or uemranges
      - 'start_time': list[float], start times of speech in seconds
      - 'end_time': list[float], end times of speech in seconds
    uri : str, optional
        Uniform Resource Identifier of the Timeline.
        Defaults to None.

    Returns:
    --------
    timeline, see pyannote.core.Timeline
    """
<<<<<<< HEAD
    if isinstance(uem,dict):
        uem=zip(uem['start_time'], uem['end_time'])
    else:
        uem=zip(uem.start_time,uem.end_time)
=======
>>>>>>> 9bcfa270
    segments = [Segment(start, end) for start, end in uem]
    return Timeline(segments, uri)

def speakers_to_annotation(speakers, uri = None, modality = 'speaker'):
    annotation = Annotation(uri, modality)
    for idx in range(speakers.speaker.size):
        start=speakers.start_time[idx]
        stop=speakers.end_time[idx]
        segment = Segment(start, stop)
        annotation[segment, idx] = speakers.speaker[idx]
    return annotation

def get_dummy_protocol(protocol: dict) -> SpeakerDiarizationProtocol:
        """Get dummy protocol containing only `current_file`

        Parameters
        ----------
        protocol : dict
            {uri : ProtocolFile}, dict

        Returns
        -------
        protocol : SpeakerDiarizationProtocol instance
        """

        class DummyProtocol(SpeakerDiarizationProtocol):

            def trn_iter(self):
                for current_file in protocol.values():
                    yield current_file

            def dev_iter(self):
                raise NotImplementedError()

            def tst_iter(self):
                raise NotImplementedError()

        return DummyProtocol()

def load_train(data_loaders):
    """Loads (initial) training set
    i.e. :
    - `speakers` in `diar_train`
    - `train_speakers` in `diar_lifelong`
    """
    print('loading train data')

    # The loader is the interface used to acces inputs of this algorithmic block
    loader = data_loaders.loaderOf("features")
    protocol = {}
    for i in range(loader.count()):
        (data, _, end_index) = loader[i]
        speakers = data["speakers"]
        file_id = data["file_info"].file_id
        supervision = data["file_info"].supervision
        time_stamp = data["file_info"].time_stamp
        uem = data["uem"]
        annotated = uem_to_timeline(uem, file_id)
        annotation = speakers_to_annotation(speakers, file_id).crop(annotated)
        current_file = {
            'annotation' : annotation,
            'annotated' : annotated
        }
<<<<<<< HEAD
        protocol[file_id] = current_file

=======
        protocol[file_id] = ProtocolFile(current_file)
>>>>>>> 9bcfa270
    # TODO handle features (i.e. waveform)
    return get_dummy_protocol(protocol)<|MERGE_RESOLUTION|>--- conflicted
+++ resolved
@@ -20,13 +20,10 @@
     --------
     timeline, see pyannote.core.Timeline
     """
-<<<<<<< HEAD
     if isinstance(uem,dict):
         uem=zip(uem['start_time'], uem['end_time'])
     else:
         uem=zip(uem.start_time,uem.end_time)
-=======
->>>>>>> 9bcfa270
     segments = [Segment(start, end) for start, end in uem]
     return Timeline(segments, uri)
 
@@ -90,11 +87,6 @@
             'annotation' : annotation,
             'annotated' : annotated
         }
-<<<<<<< HEAD
-        protocol[file_id] = current_file
-
-=======
         protocol[file_id] = ProtocolFile(current_file)
->>>>>>> 9bcfa270
     # TODO handle features (i.e. waveform)
     return get_dummy_protocol(protocol)