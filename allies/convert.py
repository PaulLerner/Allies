#!/usr/bin/env python
<<<<<<< HEAD
from pyannote.core import Segment, Timeline


class UEM:
    """
    A wrapper of an ALLIES UEM dict.
    Provides handy methods to work with pyannote.
    """

    def __init__(self, uem):
        self.uem = uem

    def to_timeline(self, uri = None):
        """Converts Allies-UEM to pyannote Timeline

        Parameters:
        -----------
        uem: dict of
          - 'start_time': list[float], start times of speech in seconds
          - 'end_time': list[float], end times of speech in seconds
        uri : str, optional
            Uniform Resource Identifier of the Timeline.
            Defaults to None.

        Returns:
        --------
        timeline, see pyannote.core.Timeline
        """
        segments = [Segment(start, end)
                    for start, end
                    in zip(self.uem['start_time'], self.uem['end_time'])]
        return Timeline(segments, uri)

    def to_annotation(self, uri = None):
        """Converts Allies-UEM to pyannote Annotation

        Parameters:
        -----------
        uem: dict of
          - 'start_time': list[float], start times of speech in seconds
          - 'end_time': list[float], end times of speech in seconds
        uri : str, optional
            Uniform Resource Identifier of the Timeline.
            Defaults to None.

        Returns:
        --------
        annotation with string labels, see pyannote.core.Annotation
        """
        return self.to_timeline(uri).to_annotation(generator='string')


class AlliesAnnotation:
    """
    A wrapper for pyannote Annotation objects.
    Provides handy methods to work with ALLIES types.
    """

    def __init__(self, annotation):
        self.annotation = annotation

    def to_hypothesis(self):
        """
        Transform this `Annotation` into a `anthony_larcher/speakers/1`
        :return: a hypothesis dict:
          - 'speaker': list[str] list of predicted speaker IDs
          - 'start_time': list[float], start times of speakers in seconds
          - 'end_time': list[float], end times of speakers in seconds
        """
        speakers, start_times, end_times = [], [], []
        for segment, _, label in self.annotation.itertracks(yield_labels=True):
            speakers.append(label)
            start_times.append(segment.start)
            end_times.append(segment.end)
        return {"speaker": speakers,
                "start_time": start_times,
                "end_time": end_times}
=======

from pyannote.core import Annotation, Segment, Timeline
from warnings import warn
from pyannote.database.protocol import SpeakerDiarizationProtocol
from pyannote.database.protocol.protocol import ProtocolFile

def uem_to_timeline(uem, uri = None):
    """Converts Allies-UEM to pyannote Timeline

    Parameters:
    -----------
    uem: dict or uemranges
      - 'start_time': list[float], start times of speech in seconds
      - 'end_time': list[float], end times of speech in seconds
    uri : str, optional
        Uniform Resource Identifier of the Timeline.
        Defaults to None.

    Returns:
    --------
    timeline, see pyannote.core.Timeline
    """
    if isinstance(uem,dict):
        uem=zip(uem['start_time'], uem['end_time'])
    else:
        uem=zip(uem.start_time,uem.end_time)
    segments = [Segment(start, end) for start, end in uem]
    return Timeline(segments, uri)

def speakers_to_annotation(speakers, uri = None, modality = 'speaker'):
    annotation = Annotation(uri, modality)
    for idx in range(speakers.speaker.size):
        start=speakers.start_time[idx]
        stop=speakers.end_time[idx]
        segment = Segment(start, stop)
        annotation[segment, idx] = speakers.speaker[idx]
    return annotation

def load_protocol(file_generator) -> SpeakerDiarizationProtocol:
        """Given a ProtocolFile generator, instantiate a SpeakerDiarizationProtocol
        which yields the file in the relevant subset_iter

        Parameters
        ----------
        file_generator : generator
            yields ProtocolFile

        Returns
        -------
        protocol : SpeakerDiarizationProtocol instance
        """
        print("loading data in protocol")
        class AlliesProtocol(SpeakerDiarizationProtocol):

            def trn_iter(self):
                for current_file in file_generator:
                    yield current_file

            def dev_iter(self):
                raise NotImplementedError()

            def tst_iter(self):
                raise NotImplementedError()

        return AlliesProtocol()

def yield_train(data_loaders):
    """Yields (initial) training set
    i.e. :
    - `speakers` in `diar_train`
    - `train_speakers` in `diar_lifelong`
    """
    print('loading train data')

    # The loader is the interface used to acces inputs of this algorithmic block
    loader = data_loaders.loaderOf("features")
    for i in range(loader.count()):
        (data, _, end_index) = loader[i]
        speakers = data["speakers"]
        file_id = data["file_info"].file_id
        supervision = data["file_info"].supervision
        time_stamp = data["file_info"].time_stamp
        uem = data["uem"]
        features = data['features'].value
        if len(features.shape) != 2:
            print(features.shape)
            msg = (
                f'Precomputed waveform should be provided as a '
                f'(n_samples, n_channels) `np.ndarray`.'
            )
            print(msg)
            raise ValueError(msg)
        annotated = uem_to_timeline(uem, file_id)
        annotation = speakers_to_annotation(speakers, file_id).crop(annotated)
        current_file = {
            'uri' : file_id,
            'annotation' : annotation,
            'annotated' : annotated,
            'waveform' : features
        }
        yield ProtocolFile(current_file)
>>>>>>> 79208b7f
<|MERGE_RESOLUTION|>--- conflicted
+++ resolved
@@ -1,111 +1,9 @@
 #!/usr/bin/env python
-<<<<<<< HEAD
-from pyannote.core import Segment, Timeline
-
-
-class UEM:
-    """
-    A wrapper of an ALLIES UEM dict.
-    Provides handy methods to work with pyannote.
-    """
-
-    def __init__(self, uem):
-        self.uem = uem
-
-    def to_timeline(self, uri = None):
-        """Converts Allies-UEM to pyannote Timeline
-
-        Parameters:
-        -----------
-        uem: dict of
-          - 'start_time': list[float], start times of speech in seconds
-          - 'end_time': list[float], end times of speech in seconds
-        uri : str, optional
-            Uniform Resource Identifier of the Timeline.
-            Defaults to None.
-
-        Returns:
-        --------
-        timeline, see pyannote.core.Timeline
-        """
-        segments = [Segment(start, end)
-                    for start, end
-                    in zip(self.uem['start_time'], self.uem['end_time'])]
-        return Timeline(segments, uri)
-
-    def to_annotation(self, uri = None):
-        """Converts Allies-UEM to pyannote Annotation
-
-        Parameters:
-        -----------
-        uem: dict of
-          - 'start_time': list[float], start times of speech in seconds
-          - 'end_time': list[float], end times of speech in seconds
-        uri : str, optional
-            Uniform Resource Identifier of the Timeline.
-            Defaults to None.
-
-        Returns:
-        --------
-        annotation with string labels, see pyannote.core.Annotation
-        """
-        return self.to_timeline(uri).to_annotation(generator='string')
-
-
-class AlliesAnnotation:
-    """
-    A wrapper for pyannote Annotation objects.
-    Provides handy methods to work with ALLIES types.
-    """
-
-    def __init__(self, annotation):
-        self.annotation = annotation
-
-    def to_hypothesis(self):
-        """
-        Transform this `Annotation` into a `anthony_larcher/speakers/1`
-        :return: a hypothesis dict:
-          - 'speaker': list[str] list of predicted speaker IDs
-          - 'start_time': list[float], start times of speakers in seconds
-          - 'end_time': list[float], end times of speakers in seconds
-        """
-        speakers, start_times, end_times = [], [], []
-        for segment, _, label in self.annotation.itertracks(yield_labels=True):
-            speakers.append(label)
-            start_times.append(segment.start)
-            end_times.append(segment.end)
-        return {"speaker": speakers,
-                "start_time": start_times,
-                "end_time": end_times}
-=======
 
 from pyannote.core import Annotation, Segment, Timeline
 from warnings import warn
 from pyannote.database.protocol import SpeakerDiarizationProtocol
 from pyannote.database.protocol.protocol import ProtocolFile
-
-def uem_to_timeline(uem, uri = None):
-    """Converts Allies-UEM to pyannote Timeline
-
-    Parameters:
-    -----------
-    uem: dict or uemranges
-      - 'start_time': list[float], start times of speech in seconds
-      - 'end_time': list[float], end times of speech in seconds
-    uri : str, optional
-        Uniform Resource Identifier of the Timeline.
-        Defaults to None.
-
-    Returns:
-    --------
-    timeline, see pyannote.core.Timeline
-    """
-    if isinstance(uem,dict):
-        uem=zip(uem['start_time'], uem['end_time'])
-    else:
-        uem=zip(uem.start_time,uem.end_time)
-    segments = [Segment(start, end) for start, end in uem]
-    return Timeline(segments, uri)
 
 def speakers_to_annotation(speakers, uri = None, modality = 'speaker'):
     annotation = Annotation(uri, modality)
@@ -160,7 +58,7 @@
         file_id = data["file_info"].file_id
         supervision = data["file_info"].supervision
         time_stamp = data["file_info"].time_stamp
-        uem = data["uem"]
+        uem = UEM(data["uem"],file_id)
         features = data['features'].value
         if len(features.shape) != 2:
             print(features.shape)
@@ -170,7 +68,7 @@
             )
             print(msg)
             raise ValueError(msg)
-        annotated = uem_to_timeline(uem, file_id)
+        annotated = uem.to_timeline(file_id)
         annotation = speakers_to_annotation(speakers, file_id).crop(annotated)
         current_file = {
             'uri' : file_id,
@@ -179,4 +77,88 @@
             'waveform' : features
         }
         yield ProtocolFile(current_file)
->>>>>>> 79208b7f
+
+
+class UEM:
+    """
+    A wrapper of an ALLIES UEM dict.
+    Provides handy methods to work with pyannote.
+    """
+
+    def __init__(self, uem, uri = None):
+        """Parameters:
+        -----------
+        uem: dict or uemranges
+          - 'start_time': list[float], start times of speech in seconds
+          - 'end_time': list[float], end times of speech in seconds
+          uem is converted to dict if it's uemranges
+        uri : str, optional
+            Uniform Resource Identifier of the Timeline.
+            Defaults to None.
+        """
+        self.uem = uem
+        self.uri = uri
+        if not isinstance(self.uem,dict):
+            self.uem = {
+                'start_time':self.uem.start_time,
+                'end_time':self.uem.end_time
+            }
+
+    def to_timeline(self):
+        """Converts Allies-UEM to pyannote Timeline
+
+        Parameters:
+        -----------
+        self.uem: dict
+          - 'start_time': list[float], start times of speech in seconds
+          - 'end_time': list[float], end times of speech in seconds
+
+
+        Returns:
+        --------
+        timeline, see pyannote.core.Timeline
+        """
+        segments = [Segment(start, end) for start, end in zip(self.uem['start_time'], self.uem['end_time'])]
+        return Timeline(segments, self.uri)
+
+    def to_annotation(self):
+        """Converts Allies-UEM to pyannote Annotation
+
+        Parameters:
+        -----------
+        self.uem: dict of
+          - 'start_time': list[float], start times of speech in seconds
+          - 'end_time': list[float], end times of speech in seconds
+
+        Returns:
+        --------
+        annotation with string labels, see pyannote.core.Annotation
+        """
+        return self.to_timeline().to_annotation(generator='string')
+
+
+class AlliesAnnotation:
+    """
+    A wrapper for pyannote Annotation objects.
+    Provides handy methods to work with ALLIES types.
+    """
+
+    def __init__(self, annotation):
+        self.annotation = annotation
+
+    def to_hypothesis(self):
+        """
+        Transform this `Annotation` into a `anthony_larcher/speakers/1`
+        :return: a hypothesis dict:
+          - 'speaker': list[str] list of predicted speaker IDs
+          - 'start_time': list[float], start times of speakers in seconds
+          - 'end_time': list[float], end times of speakers in seconds
+        """
+        speakers, start_times, end_times = [], [], []
+        for segment, _, label in self.annotation.itertracks(yield_labels=True):
+            speakers.append(label)
+            start_times.append(segment.start)
+            end_times.append(segment.end)
+        return {"speaker": speakers,
+                "start_time": start_times,
+                "end_time": end_times}