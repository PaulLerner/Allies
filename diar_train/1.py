--- conflicted
+++ resolved
@@ -1,25 +1,9 @@
-<<<<<<< HEAD
 from allies.serializers import DummySerializer
-=======
 import numpy as np
 import struct
 import pickle
 from allies.convert import yield_train, load_protocol
 from allies.utils import print_stats
-
-def serialize(scd, emb, clustering):
-    """
-    Serialize models to an array of uint8
-    """
-    model = dict()
-    # TODO serialize model weights?
-    model["scd"] = scd
-    model["emb"] = emb
-    model["clustering"] = clustering
-    pkl = pickle.dumps(model)
-    u8 = np.array(struct.unpack("{}B".format(len(pkl)), pkl), dtype=np.uint8)
-    return u8
->>>>>>> 79208b7f
 
 class Algorithm:
     """
@@ -46,12 +30,7 @@
         # The laoder is the interface used to access inputs of this algorithmic block
         # loader = data_loaders.loaderOf("features")
 
-<<<<<<< HEAD
-        scd = "/vol/work2/coria/allies/scd/train/" + \
-              "ALLIES.SpeakerDiarization.Official.train/" + \
-              "validate_segmentation_fscore/" + \
-              "ALLIES.SpeakerDiarization.Official.development"
-=======
+
         # Load model if it's the first time the module runs
         if self.model is None:
             pass
@@ -64,22 +43,17 @@
             print('getting stats from protocol train subset...')
             print_stats(self.protocol.stats('train'))
 
-        # TODO add missing models
-        scd = "don't have it yet"
->>>>>>> 79208b7f
+        scd = "/vol/work2/coria/allies/scd/train/" + \
+              "ALLIES.SpeakerDiarization.Official.train/" + \
+              "validate_segmentation_fscore/" + \
+              "ALLIES.SpeakerDiarization.Official.development"
+
         emb = "/vol/work2/coria/allies/AAM/train/" + \
               "ALLIES.SpeakerDiarization.Debug.train/" + \
               "validate_diarization_fscore/" + \
               "ALLIES.SpeakerDiarization.Official.development"
-<<<<<<< HEAD
 
         model = {'scd': scd, 'emb': emb}
-        
+
         outputs["model"].write({"value": self.serializer.serialize(model)})
-        return True
-=======
-        clustering = "don't have it yet"
->>>>>>> 79208b7f
-
-        outputs["model"].write({"value": serialize(scd, emb, clustering)})
         return True