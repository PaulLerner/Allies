import numpy as np
import struct
import pickle
from allies.convert import load_train

def serialize(scd, emb, clustering):
    """
    Serialize models to an array of uint8
    """
    model = dict()
    # TODO serialize model weights?
    model["scd"] = scd
    model["emb"] = emb
    model["clustering"] = clustering
    pkl = pickle.dumps(model)
    u8 = np.array(struct.unpack("{}B".format(len(pkl)), pkl), dtype=np.uint8)
    return u8

class Algorithm:
    """
    Diarization training module.
    We return paths to pretrained models for the time being,
    as it's easier to debug
    """

    def __init__(self):
        self.model = None
        self.sample_rate = 16000
        self.protocol = None

    def process(self, data_loaders, outputs):
        """
        Use the training data provided through the dataloader in order to
        train the acoustic model and return it

        :param data_loader: input parameters that is used to access all incoming data
        :param outputs: parameter to send the model to the next block
        """
        # The laoder is the interface used to access inputs of this algorithmic block
        # loader = data_loaders.loaderOf("features")

        # Load model if it's the first time the module runs
        if self.model is None:
            pass
            #self.model = TODO

        # Load protocol if it's the first time the module runs
        if self.protocol is None:
            self.protocol = load_train(data_loaders)
<<<<<<< HEAD
            # check fake protocol durations
            # TODO update with real protocol.stats
            annotated_total, annotation_total = 0.0,0.0
            for uri, current_file in self.protocol.items() :
                annotated = current_file['annotated']
                annotated_duration = annotated.duration()
                annotation = current_file['annotation']
                annotation_duration = annotation.get_timeline().duration()
                print(f"{uri}, annotation: {annotation_duration:.2f}, annotated: {annotated_duration:.2f}")
                annotated_total+=annotated_duration
                annotation_total+=annotation_duration
            print(f'\n\nTOTAL:  annotation: {annotation_total:.2f}, annotated: {annotated_total:.2f}')
=======
            print('getting stats from protocol train subset...')
            print(self.protocol.stats('train'))
>>>>>>> 9bcfa270

        # TODO add missing models
        scd = "don't have it yet"
        emb = "/vol/work2/coria/allies/AAM/train/" + \
              "ALLIES.SpeakerDiarization.Debug.train/" + \
              "validate_diarization_fscore/" + \
              "ALLIES.SpeakerDiarization.Official.development"
        clustering = "don't have it yet"

        outputs["model"].write({"value": serialize(scd, emb, clustering)})
        return True<|MERGE_RESOLUTION|>--- conflicted
+++ resolved
@@ -47,23 +47,8 @@
         # Load protocol if it's the first time the module runs
         if self.protocol is None:
             self.protocol = load_train(data_loaders)
-<<<<<<< HEAD
-            # check fake protocol durations
-            # TODO update with real protocol.stats
-            annotated_total, annotation_total = 0.0,0.0
-            for uri, current_file in self.protocol.items() :
-                annotated = current_file['annotated']
-                annotated_duration = annotated.duration()
-                annotation = current_file['annotation']
-                annotation_duration = annotation.get_timeline().duration()
-                print(f"{uri}, annotation: {annotation_duration:.2f}, annotated: {annotated_duration:.2f}")
-                annotated_total+=annotated_duration
-                annotation_total+=annotation_duration
-            print(f'\n\nTOTAL:  annotation: {annotation_total:.2f}, annotated: {annotated_total:.2f}')
-=======
             print('getting stats from protocol train subset...')
             print(self.protocol.stats('train'))
->>>>>>> 9bcfa270
 
         # TODO add missing models
         scd = "don't have it yet"
